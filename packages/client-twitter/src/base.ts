--- conflicted
+++ resolved
@@ -322,18 +322,12 @@
         elizaLogger.debug("fetching timeline for actions");
 
         const agentUsername = this.twitterConfig.TWITTER_USERNAME;
-<<<<<<< HEAD
+
         const homeTimeline =
             this.twitterConfig.ACTION_TIMELINE_TYPE ===
             ActionTimelineType.Following
                 ? await this.twitterClient.fetchFollowingTimeline(20, [])
                 : await this.twitterClient.fetchHomeTimeline(20, []);
-=======
-        const homeTimeline = await this.twitterClient.fetchHomeTimeline(
-            count,
-            []
-        );
->>>>>>> 12ead173
 
         return homeTimeline
             .map((tweet) => ({
