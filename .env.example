--- conflicted
+++ resolved
@@ -493,7 +493,6 @@
 # Deepgram
 DEEPGRAM_API_KEY=
 
-<<<<<<< HEAD
 # Web search API Configuration
 TAVILY_API_KEY=
 
@@ -554,11 +553,6 @@
 # Quai Network Ecosystem
 QUAI_PRIVATE_KEY=
 QUAI_RPC_URL=https://rpc.quai.network
-=======
-# Sui
-SUI_PRIVATE_KEY= # Sui Mnemonic Seed Phrase (`sui keytool generate ed25519`)
-SUI_NETWORK=     # must be one of mainnet, testnet, devnet, localnet
-
 # Story
 STORY_PRIVATE_KEY= # Story private key
 STORY_API_BASE_URL= # Story API base URL
@@ -569,5 +563,4 @@
 SIMSAI_API_KEY= # API key for SimsAI authentication
 SIMSAI_AGENT_ID= # Unique identifier for the SimsAI agent
 SIMSAI_USERNAME= # Username for SimsAI platform access
-SIMSAI_DRY_RUN= # Set to true to test without making actual API calls
->>>>>>> 6ce8638b
+SIMSAI_DRY_RUN= # Set to true to test without making actual API calls